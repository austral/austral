--- conflicted
+++ resolved
@@ -170,7 +170,6 @@
     let body = transform_stmt body in
     let stmt = AstDB.ADestructure (span, mutability, bindings, value, body) in
     wrap_stmt_with_borrows stmt acc
-<<<<<<< HEAD
   | AstDP.AAssign (span, path, value) ->
      let (path, acc) = lift_borrows path [] in
      let (value, acc) = lift_borrows value acc in
@@ -184,14 +183,6 @@
      let (value, acc) = lift_borrows value [] in
      let stmt = AstDB.AInitialAssign (name, ty, value) in
      wrap_stmt_with_borrows stmt acc
-  | AstDP.AIf (span, cond, then', else') ->
-=======
-  | AstLC.AAssign (span, AstLC.LValue (name, elems), value, first) ->
-    let (value, acc) = lift_borrows value [] in
-    let (elems, acc') = lift_path_elems elems [] in
-    let acc = acc @ acc' in
-    let stmt = AstDB.AAssign (span, AstDB.LValue (name, elems), value, first) in
-    wrap_stmt_with_borrows stmt acc
   | AstLC.LetTmp (name, value) ->
     let (value, acc) = lift_borrows value [] in
     let stmt = AstDB.LetTmp (name, value) in
@@ -200,8 +191,7 @@
     let (value, acc) = lift_borrows value [] in
     let stmt = AstDB.AssignTmp (name, value) in
     wrap_stmt_with_borrows stmt acc
-  | AstLC.AIf (span, cond, then', else') ->
->>>>>>> 6d94fea3
+  | AstDP.AIf (span, cond, then', else') ->
     let (cond, acc) = lift_borrows cond [] in
     let then' = transform_stmt then' in
     let else' = transform_stmt else' in
