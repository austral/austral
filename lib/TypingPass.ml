open Identifier
open Common
open Type
open TypeSystem
open TypeBindings
open TypeMatch
open TypeVarSet
open TypeParser
open TypeParameter
open TypeParameters
open Region
open Id
open LexEnv
open Env
open EnvTypes
open EnvUtils
open EnvExtras
open Ast
open Tast
open TastUtil
open Linked
open Util
open Reporter
open Error

(* Since the extraction pass has already happened, we can simplify the call to
   `parse_type` by passing an empty list of local type signatures. *)
let parse_typespec (env: env) (rm: region_map) (typarams: typarams) (ty: qtypespec): ty =
  parse_type env [] rm typarams ty

let rec augment_expr (module_name: module_name) (env: env) (rm: region_map) (typarams: typarams) (lexenv: lexenv) (asserted_ty: ty option) (expr: aexpr): texpr =
  with_frame ("Augment expression: " ^ (expr_kind expr))
    (fun _ ->
      let aug = augment_expr module_name env rm typarams lexenv None in
      match expr with
      | NilConstant ->
         TNilConstant
      | BoolConstant b ->
         TBoolConstant b
      | IntConstant i ->
         TIntConstant i
      | FloatConstant f ->
         TFloatConstant f
      | StringConstant s ->
         TStringConstant s
      | Variable name ->
         (match get_decl_by_name env (qident_to_sident name) with
          | Some (Function { id; typarams; value_params; rt; _ }) ->
             let arg_tys: ty list = List.map (fun (ValueParameter (_, ty)) -> ty) value_params in
             let fn_ty: ty = FnPtr (arg_tys, rt) in
             if (typarams_size typarams > 0) then
               (* Function is generic, need an asserted type. *)
               (match asserted_ty with
                | Some asserted_ty ->
                   let bindings: type_bindings = match_type (env, module_name) fn_ty asserted_ty in
                   let rt: ty = replace_variables bindings rt
                   and arg_tys: ty list = List.map (replace_variables bindings) arg_tys in
                   let effective_fn_ty: ty = FnPtr (arg_tys, rt) in
                   TFunVar (id, effective_fn_ty, bindings)
                | None ->
                   err "Function is generic, but no asserted type found.")
             else
               (* Function is concrete. *)
               TFunVar (id, fn_ty, empty_bindings)
          | _ ->
             (match get_variable env lexenv name with
              | Some (ty, src) ->
                 (match src with
                  | VarConstant ->
                     TConstVar (name, ty)
                  | VarParam ->
                     TParamVar ((original_name name), ty)
                  | VarLocal ->
                     TLocalVar ((original_name name), ty))
              | None ->
                 err ("I can't find the variable named " ^ (ident_string (original_name name)))))
      | FunctionCall (name, args) ->
         augment_call module_name env asserted_ty name (augment_arglist module_name env rm typarams lexenv None args)
      | ArithmeticExpression (op, lhs, rhs) ->
         let lhs' = aug lhs
         and rhs' = aug rhs in
         if (get_type lhs') = (get_type rhs') then
           (* If the types are the same type, check it is a numeric type. *)
           if (is_numeric (get_type lhs')) then
             TArithmetic (op, lhs', rhs')
           else
             err "Both operands to an arithmetic expression must be comparable types."
         else
           (* If the types are different, check if at least one operator is a constant.*)
           let are_int_constants = (is_int_constant lhs) || (is_int_constant rhs)
           and are_float_constants = (is_float_constant lhs) || (is_float_constant rhs) in
           if (are_int_constants || are_float_constants) then
             (* If either operand is a constant, let it pass *)
             TArithmetic (op, lhs', rhs')
           else
             err "Both operands to an arithmetic expression must be of the same type"
      | Comparison (op, lhs, rhs) ->
         let lhs' = aug lhs
         and rhs' = aug rhs in
         let _ = match_type_with_value (env, module_name) (get_type lhs') rhs' in
         TComparison (op, lhs', rhs')
      | Conjunction (lhs, rhs) ->
         let lhs' = aug lhs
         and rhs' = aug rhs in
         if ((is_bool lhs') && (is_bool rhs')) then
           TConjunction (lhs', rhs')
         else
           err "Both operands to a logical expression must be boolean-typed expressions."
      | Disjunction (lhs, rhs) ->
         let lhs' = aug lhs
         and rhs' = aug rhs in
         if ((is_bool lhs') && (is_bool rhs')) then
           TDisjunction (lhs', rhs')
         else
           err "Both operands to a logical expression must be boolean-typed expressions."
      | Negation e ->
         let e' = aug e in
         if is_bool e' then
           TNegation e'
         else
           err "The operand to the negation operator must be an expression of boolean type."
      | IfExpression (c, t, f) ->
         let c' = aug c
         and t' = aug t
         and f' = aug f in
         if is_bool c' then
           if (get_type t') = (get_type f') then
             TIfExpression (c', t', f')
           else
             err "Both branches of an if expression must be the same type."
         else
           err "The type of the condition in an if expression must be a boolean."
      | Path (e, elems) ->
         (* Path rules:

            1. Path that begins in a reference ends in a reference.
            2. All paths end in a type in the free universe.
          *)
         let e' = aug e in
         (* Is the initial expression of a path a read reference or write reference or no reference? *)
         let (is_read, region): (bool * ty option) =
           (match (get_type e') with
            | ReadRef (_, r) ->
               (true, Some r)
            | WriteRef (_, r) ->
               (false, Some r)
            | _ ->
               (false, None))
         in
         let elems' = augment_path env module_name rm typarams lexenv (get_type e') elems in
         let path_ty: ty = get_path_ty_from_elems elems' in
         let path_ty: ty =
           (* If the path starts in a reference it should end in one. *)
           (match region with
            | Some reg ->
               if is_read then
                 ReadRef (path_ty, reg)
               else
                 WriteRef (path_ty, reg)
            | None ->
               path_ty)
         in
         let universe = type_universe path_ty in
         if universe = FreeUniverse then
           TPath {
               head = e';
               elems = elems';
               ty = path_ty
             }
         else
           err ("Paths must end in the free universe: " ^ (show_ty path_ty))
      | Embed (ty, expr, args) ->
         TEmbed (
             parse_typespec env rm typarams ty,
             expr,
             List.map aug args
           )
      | Deref expr ->
         (* The type of the expression being dereferenced must be either a read-only
            reference or a write reference. *)
         let expr' = aug expr in
         let ty = get_type expr' in
         (match ty with
          | ReadRef _ ->
             TDeref expr'
          | WriteRef _ ->
             TDeref expr'
          | _ ->
             err "The dereference operator must be applied to an expression of a reference type.")
      | Typecast (expr, ty) ->
         (* The typecast operator has four uses:

            1. Clarifying the type of integer and floating point literals.

            2. Converting write references to read references.

            3. Clarifying the type of return type polymorphic functions.

          *)
         let is_int_expr = function
           | TIntConstant _ -> true
           | _ -> false
         and is_float_expr = function
           | TFloatConstant _ -> true
           | _ -> false

         and is_int_type = function
           | Integer _ -> true
           | _ -> false

         and is_float_type = function
           | SingleFloat -> true
           | DoubleFloat -> true
           | _ -> false
<<<<<<< HEAD

         and augment_numeric_conversion (expr: texpr) (ty: ty): texpr =
           let source_type_name = type_conversion_name (get_type expr)
           and target_type_name = type_conversion_name ty in
           let conversion_function_call = "convert_" ^ source_type_name ^ "_to_" ^ target_type_name ^ "($1)" in
           TEmbed (ty, conversion_function_call, [expr])

         and type_conversion_name (ty: ty): string =
           (match ty with
            | Integer (signedness, width) ->
               let s = (match signedness with
                        | Unsigned -> "nat"
                        | Signed -> "int")
               and w = (match width with
                        | Width8 -> "8"
                        | Width16 -> "16"
                        | Width32 -> "32"
                        | Width64 -> "64"
                        | WidthByteSize -> "bytesize"
                        | WidthIndex -> "index")
               in
               s ^ w
            | SingleFloat ->
               "float"
            | DoubleFloat ->
               "double"
            | _ ->
               err "Invalid type for numeric conversion.")
=======
>>>>>>> 6c781503
         in
         let target_type = parse_typespec env rm typarams ty in
         (* By passing target_type as the asserted type we're doing point 3. *)
         let expr' = augment_expr module_name env rm typarams lexenv (Some target_type) expr in
         (* For 1: if the expression is an int literal and the target type is an
            int type, do the conversion. Similarly, if the expression is a float
            constant and the target type is a float, do the conversion. *)
         if (is_int_expr expr') && (is_int_type target_type) then
           TCast (expr', target_type)
         else
           if (is_float_expr expr') && (is_float_type target_type) then
             TCast (expr', target_type)
           else
             (* Otherwise, if the expression has a mutable reference type and the
                target type is a read reference, and they point to the same underlying
                type and underlying region, just convert it to a read ref. This does
                point 2. *)
             (match (get_type expr') with
              | WriteRef (underlying_ty, region) ->
                 (match target_type with
                  | ReadRef (underlying_ty', region') ->
                     if ((equal_ty underlying_ty underlying_ty') && (equal_ty region region')) then
                       TCast (expr', target_type)
                     else
                       err "Cannot convert because the references have different underlying types or regions."
                  | _ ->
                     err "Bad conversion.")
              | _ ->
                 (try
                    let _ = match_type (env, module_name) target_type (get_type expr') in
                    expr'
                  with Austral_error _ ->
                    err "Bad conversion"))
      | SizeOf ty ->
         TSizeOf (parse_typespec env rm typarams ty)
      | BorrowExpr (mode, name) ->
         (match get_variable env lexenv name with
          | Some (ty, src) ->
             (* TODO: check if `ty` is linear? *)
             (match src with
              | VarConstant ->
                 err "Constants cannot be borrowed"
              | VarParam ->
                 let name: identifier = original_name name
                 and reg: region = fresh_region ()
                 in
                 TBorrowExpr (mode, name, reg, ty)
              | VarLocal ->
                 let name: identifier = original_name name
                 and reg: region = fresh_region ()
                 in
                 TBorrowExpr (mode, name, reg, ty))
          | None ->
             err ("I can't find the variable named " ^ (ident_string (original_name name)))))

and get_path_ty_from_elems (elems: typed_path_elem list): ty =
  assert ((List.length elems) > 0);
  let last = List.nth elems ((List.length elems) - 1) in
  path_elem_type last

and is_bool e =
  match get_type e with
  | Boolean -> true
  | _ -> false

and is_int_constant e =
  match e with
  | IntConstant _ -> true
  | _ -> false

and is_float_constant e =
  match e with
  | FloatConstant _ -> true
  | _ -> false

and augment_arglist (module_name: module_name) (env: env) (rm: region_map) (typarams: typarams) (lexenv: lexenv) (asserted_ty: ty option) (args: abstract_arglist): typed_arglist =
  let aug = augment_expr module_name env rm typarams lexenv asserted_ty in
  match args with
  | Positional args' ->
     TPositionalArglist (List.map aug args')
  | Named pairs ->
     TNamedArglist (List.map (fun (n, v) -> (n, aug v)) pairs)

and augment_path (env: env) (module_name: module_name) (rm: region_map) (typarams: typarams) (lexenv: lexenv) (head_ty: ty) (elems: path_elem list): typed_path_elem list =
  match elems with
  | [elem] ->
     [augment_path_elem env module_name rm typarams lexenv head_ty elem]
  | elem::rest ->
     let elem' = augment_path_elem env module_name rm typarams lexenv head_ty elem in
     let rest' = augment_path env module_name rm typarams lexenv (path_elem_type elem') rest in
     elem' :: rest'
  | [] ->
     err "Path is empty"

and augment_path_elem (env: env) (module_name: module_name) (rm: region_map) (typarams: typarams) (lexenv: lexenv) (head_ty: ty) (elem: path_elem): typed_path_elem =
  match elem with
  | SlotAccessor slot_name ->
     (match head_ty with
      | NamedType (name, args, _) ->
         augment_slot_accessor_elem env module_name slot_name name args
      | _ ->
         err "Not a record type")
  | PointerSlotAccessor slot_name ->
     (match head_ty with
      | Pointer pointed_to ->
         (* TODO: Addresses should not be indexable. *)
         augment_pointer_slot_accessor_elem env module_name slot_name pointed_to
      | ReadRef (ty, _) ->
         (match ty with
          | NamedType (name, args, _) ->
             augment_reference_slot_accessor_elem env module_name slot_name name args
          | _ ->
             err "Not a record type")
      | WriteRef (ty, _) ->
         (match ty with
          | NamedType (name, args, _) ->
             augment_reference_slot_accessor_elem env module_name slot_name name args
          | _ ->
             err "Not a record type")
      | _ ->
         err "Not a record type")
  | ArrayIndex ie ->
     let ie' = augment_expr module_name env rm typarams lexenv None ie in
     (match head_ty with
      | StaticArray elem_ty ->
         TArrayIndex (ie', elem_ty)
      | _ ->
         err "Array index operator doesn't work for this type.")

and augment_slot_accessor_elem (env: env) (module_name: module_name) (slot_name: identifier) (type_name: qident) (type_args: ty list) =
  (* Check: e' is a public record type *)
  let (source_module, vis, typarams, slots) = get_record_definition env type_name in
  if (vis = TypeVisPublic) || (module_name = source_module) then
    (* Check: the given slot name must exist in this record type. *)
    let (TypedSlot (_, slot_ty)) = get_slot_with_name slots slot_name in
    let bindings = match_typarams (env, module_name) typarams type_args in
    let slot_ty' = replace_variables bindings slot_ty in
    TSlotAccessor (slot_name, slot_ty')
  else
    err "Trying to read a slot from a non-public record"

and augment_pointer_slot_accessor_elem (env: env) (module_name: module_name) (slot_name: identifier) (pointed_to: ty): typed_path_elem =
  match pointed_to with
  | NamedType (type_name, type_args, _) ->
     (* Check arg is a public record *)
     let (source_module, vis, typarams, slots) = get_record_definition env type_name in
     if (vis = TypeVisPublic) || (module_name = source_module) then
       (* Check: the given slot name must exist in this record type. *)
       let (TypedSlot (_, slot_ty)) = get_slot_with_name slots slot_name in
       let bindings = match_typarams (env, module_name) typarams type_args in
       let slot_ty' = replace_variables bindings slot_ty in
       TPointerSlotAccessor (slot_name, slot_ty')
     else
       err "Trying to read a slot from a pointer to a non-public record"
  | _ ->
     err "Pointer does not point to a record type."

and augment_reference_slot_accessor_elem (env: env) (module_name: module_name) (slot_name: identifier) (type_name: qident) (type_args: ty list) =
  (* Check: e' is a public record type *)
  let (source_module, vis, typarams, slots) = get_record_definition env type_name in
  if (vis = TypeVisPublic) || (module_name = source_module) then
    (* Check: the given slot name must exist in this record type. *)
    let (TypedSlot (_, slot_ty)) = get_slot_with_name slots slot_name in
    let bindings = match_typarams (env, module_name) typarams type_args in
    let slot_ty' = replace_variables bindings slot_ty in
    TPointerSlotAccessor (slot_name, slot_ty')
  else
    err "Trying to read a slot from a reference to a non-public record"

and get_record_definition (env: env) (name: qident): (module_name * type_vis * typarams * typed_slot list) =
  match get_decl_by_name env (qident_to_sident name) with
  | (Some (Record { mod_id; vis; typarams; slots; _ })) ->
     let mod_name: module_name = module_name_from_id env mod_id in
     (mod_name, vis, typarams, slots)
  | _ ->
     err ("No record with this name: " ^ (ident_string (original_name name)))

and get_slot_with_name slots slot_name =
  match List.find_opt (fun (TypedSlot (n, _)) -> n = slot_name) slots with
  | Some s -> s
  | None -> err ("No slot with this name: " ^ (ident_string slot_name))

and augment_call (module_name: module_name) (env: env) (asserted_ty: ty option) (name: qident) (args: typed_arglist): texpr =
  match get_callable env module_name (qident_to_sident name) with
  | Some callable ->
     augment_callable module_name env name callable asserted_ty args
  | None ->
     err ("No callable with this name: " ^ (qident_debug_name name))

and augment_callable (module_name: module_name) (env: env) (name: qident) (callable: callable) (asserted_ty: ty option) (args: typed_arglist) =
  with_frame "Augment callable"
    (fun _ ->
      match callable with
      | FunctionCallable (id, typarams, params, rt) ->
         augment_function_call env module_name id name typarams params rt asserted_ty args
      | RecordConstructor (_, typarams, universe, slots) ->
         augment_record_constructor env module_name name typarams universe slots asserted_ty args
      | UnionConstructor { union_id; type_params; universe; case } ->
         let type_name: qident = (match get_decl_by_id env union_id with
                                  | Some (Union { name; mod_id; _ }) ->
                                     (* TODO: constructing a fake qident *)
                                     make_qident (module_name_from_id env mod_id, name, name)
                                  | _ ->
                                     err "Internal")
         in
         augment_union_constructor env module_name type_name type_params universe case asserted_ty args
      | MethodCallable { typeclass_id; value_parameters; return_type; _ } ->
         let param = (match get_decl_by_id env typeclass_id with
                      | Some (TypeClass { param; _ }) ->
                         param
                      | _ ->
                         err "Internal")
         in
         augment_method_call env module_name typeclass_id param name value_parameters return_type asserted_ty args)

and augment_function_call (env: env) (module_name: module_name) (id: decl_id) name typarams params rt asserted_ty args =
  with_frame "Augment function call"
    (fun _ ->
      pqi ("Name", name);
      (* For simplicity, and to reduce duplication of code, we convert the argument
         list to a positional list. *)
      let param_names = List.map (fun (ValueParameter (n, _)) -> n) params in
      let arguments = arglist_to_positional (args, param_names) in
      (* Check the list of params against the list of arguments *)
      let bindings = check_argument_list env module_name params arguments in
      (* Use the bindings to get the effective return type *)
      let rt' = replace_variables bindings rt in
      let (bindings', rt'') = handle_return_type_polymorphism env module_name (local_name name) params rt' asserted_ty bindings in
      (* Check: the set of bindings equals the set of type parameters *)
      let bindings'' = merge_bindings bindings bindings' in
      check_bindings typarams bindings'';
      let arguments' = cast_arguments bindings'' params arguments in
      let substs = make_substs bindings'' typarams in
      ps ("Bindings", show_bindings bindings'');
      pt ("Return type", rt'');
      TFuncall (id, name, arguments', rt'', substs))

and augment_record_constructor (env: env) (module_name: module_name) (name: qident) (typarams: typarams) (universe: universe) (slots: typed_slot list) (asserted_ty: ty option) (args: typed_arglist) =
  (* Check: the argument list must be named *)
  let args' = (match args with
               | TPositionalArglist l ->
                  if l = [] then
                    []
                  else
                    err "Arguments to a record constructor must be named"
               | TNamedArglist a ->
                  a) in
  (* Check: the set of slots matches the set of param names *)
  let slot_names: identifier list = List.map (fun (TypedSlot (name, _)) -> name) slots in
  let argument_names: identifier list = List.map (fun (n, _) -> n) args' in
  if not (ident_set_eq slot_names argument_names) then
    err "Slot names don't match argument names"
  else
    (* Convert args to positional *)
    let arguments = arglist_to_positional (args, slot_names) in
    (* Check the list of params against the list of arguments *)
    let params = List.map (fun (TypedSlot (n, t)) -> ValueParameter (n, t)) slots in
    let bindings = check_argument_list env module_name params arguments in
    (* Use the bindings to get the effective return type *)
    let rt = NamedType (name,
                        List.map (fun tp -> TyVar (typaram_to_tyvar tp)) (typarams_as_list typarams),
                        universe)
    in
    let rt' = replace_variables bindings rt in
    let (bindings', rt'') = handle_return_type_polymorphism env module_name (local_name name) params rt' asserted_ty bindings in
    (* Check: the set of bindings equals the set of type parameters *)
    check_bindings typarams (merge_bindings bindings bindings');
    (* Check the resulting type is in the correct universe *)
    if universe_compatible universe (type_universe rt'') then
      TRecordConstructor (rt'', List.map2 (fun a b -> (a, b)) slot_names arguments)
    else
      err "Universe mismatch"

and augment_union_constructor (env: env) (module_name: module_name) (type_name: qident) (typarams: typarams) (universe: universe) (case: typed_case) (asserted_ty: ty option) (args: typed_arglist) =
  with_frame "Augment union constructor"
    (fun _ ->
      pqi ("Type name", type_name);
      let args' = (match args with
                   | TPositionalArglist l ->
                      if l = [] then
                        []
                      else
                        err "Arguments to a union constructor must be named"
                   | TNamedArglist a ->
                      a) in
      (* Check: the set of slots matches the set of param names *)
      let (TypedCase (case_name, slots)) = case in
      pi ("Case name", case_name);
      let slot_names: identifier list = List.map (fun (TypedSlot (name, _)) -> name) slots in
      let argument_names: identifier list = List.map (fun (n, _) -> n) args' in
      if not (ident_set_eq slot_names argument_names) then
        err "Slot names don't match argument names"
      else
        (* Convert args to positional *)
        let arguments = arglist_to_positional (args, slot_names) in
        (* Check the list of params against the list of arguments *)
        let params = List.map (fun (TypedSlot (n, t)) -> ValueParameter (n, t)) slots in
        ps ("Params", String.concat "\n" (List.map (fun (ValueParameter (n, t)) -> (ident_string n) ^ ": " ^ (type_string t)) params));
        ps ("Arguments", String.concat "\n" (List.map show_texpr arguments));
        let bindings = check_argument_list env module_name params arguments in
        (* Use the bindings to get the effective return type *)
        let rt = NamedType (type_name,
                            List.map (fun tp -> TyVar (typaram_to_tyvar tp)) (typarams_as_list typarams),
                            universe)
        in
        pt ("Type", rt);
        ps ("Bindings", show_bindings bindings);
        let rt' = replace_variables bindings rt in
        pt ("Type'", rt');
        let (bindings', rt'') = handle_return_type_polymorphism env module_name case_name params rt' asserted_ty bindings in
        (* Check: the set of bindings equals the set of type parameters *)
        check_bindings typarams (merge_bindings bindings bindings');
        (* Check the resulting type is in the correct universe *)
        if universe_compatible universe (type_universe rt'') then
          let _ = pt ("Type''", rt'')
          in
          TUnionConstructor (rt'', case_name, List.map2 (fun a b -> (a, b)) slot_names arguments)
        else
          err "Universe mismatch")

and augment_method_call (env: env) (source_module_name: module_name) (typeclass_id: decl_id) (typaram: type_parameter) (callable_name: qident) (params: value_parameter list) (rt: ty) (asserted_ty: ty option) (args: typed_arglist): texpr =
  with_frame "Augmenting method call"
    (fun _ ->
      pqi ("Callable name", callable_name);
      (* At this point, we know the method's name and the typeclass it belongs
         to. We pull the parameter list from the typeclass, and compare that against
         the argument list. *)
      (* For simplicity, and to reduce duplication of code, we convert the argument
         list to a positional list. *)
      let param_names = List.map (fun (ValueParameter (n, _)) -> n) params in
      let arguments: texpr list = arglist_to_positional (args, param_names) in
      (* Check the list of params against the list of arguments *)
      let bindings = check_argument_list env source_module_name params arguments in
      (* Use the bindings to get the effective return type *)
      let rt' = replace_variables bindings rt in
      let (bindings', rt'') = handle_return_type_polymorphism env source_module_name (local_name callable_name) params rt' asserted_ty bindings in
      let bindings'' = merge_bindings bindings bindings' in
      ps ("Bindings", show_bindings bindings'');
      (* Check: the set of bindings equals the set of type parameters *)
      check_bindings (typarams_from_list [typaram]) bindings'';
      match get_binding bindings'' typaram with
      | (Some dispatch_ty) ->
         pt ("Dispatch Type", dispatch_ty);
         (* Is the dispatch type a type variable? *)
         (match dispatch_ty with
          | TyVar (TypeVariable (_, _, _, constraints)) ->
             (* If so, check if the constraints say that it implements the typeclass. *)
             let tc_name: sident = get_decl_sident_or_die env typeclass_id in
             if List.exists (fun c -> equal_sident tc_name c) constraints then
               (* If it's a tyvar that implements the typeclass, we have to
                  proceed differently. Essentially we can't go on with instance
                  resolution, because we don't have a type to resolve an
                  instance for. So we have to freeze the process. *)
               TVarMethodCall {
                   source_module_name = source_module_name;
                   typeclass_id = typeclass_id;
                   params = params;
                   method_name = callable_name;
                   args = arguments;
                   dispatch_ty = dispatch_ty;
                   rt = rt'';
                   bindings = bindings'';
                 }
             else
               (* If it doesn't, that's an error *)
               err "Type parameter does not implement typeclass."
          | _ ->
             (* If it's not a type variable, continue normal instance resolution. *)
             let (instance, instance_bindings): decl * type_bindings =
               (match get_instance env source_module_name dispatch_ty typeclass_id with
                | Some (i, b) -> (i, b)
                | None ->
                   err ("Typeclass resolution failed. Dispatch type: "
                        ^ (type_string dispatch_ty)))
             in
             ps ("Instance bindings", show_bindings instance_bindings);
             let params' = List.map (fun (ValueParameter (n, t)) -> ValueParameter (n, replace_variables instance_bindings t)) params in
             let arguments' = cast_arguments instance_bindings params' arguments in
             let typarams = (match instance with
                             | Instance { typarams; _ } -> typarams
                             | _ -> err "Internal")
             in
             let instance_id: decl_id = decl_id instance in
             let meth_id: ins_meth_id =
               (match get_instance_method_from_instance_id_and_method_name env instance_id (original_name callable_name) with
                | Some (InsMethRec { id; _ }) -> id
                | None -> err "Internal")
             in
             ps ("Bindings", show_bindings bindings'');
             let substs = make_substs instance_bindings typarams in
             TMethodCall (meth_id, callable_name, typarams, arguments', rt'', substs))
      | None ->
         err "Internal: couldn't extract dispatch type.")

(* Given a list of type parameters, and a list of arguments, check that the
   lists have the same length and each argument satisfies each corresponding
   parameter. Return the resulting set of type bindings. *)
and check_argument_list (env: env) (module_name: module_name) (params: value_parameter list) (args: texpr list): type_bindings =
  (* Check that the number of parameters is the same as the number of
     arguments. *)
  check_arity params args;
  (* Check arguments against parameters *)
  check_argument_list' env module_name empty_bindings params args

and check_arity (params: value_parameter list) (args: texpr list): unit =
  let nparams = List.length params
  and nargs = List.length args in
  if nparams = nargs then
    ()
  else
    err ("The function expects "
         ^ (string_of_int nparams)
         ^ " arguments, but was called with "
         ^ (string_of_int nargs)
         ^ ".")

(* Precondition: both lists have the same length. *)
and check_argument_list' (env: env) (module_name: module_name) (bindings: type_bindings) (params: value_parameter list) (args: texpr list): type_bindings =
  match (params, args) with
  | ((first_param::rest_params), (first_arg::rest_args)) ->
     let bindings' = merge_bindings bindings (match_parameter env module_name first_param first_arg) in
     check_argument_list' env module_name bindings' rest_params rest_args
  | ([], []) ->
     bindings
  | _ ->
     err "Internal"

and match_parameter (env: env) (module_name: module_name) (param: value_parameter) (arg: texpr): type_bindings =
  let (ValueParameter (_, ty)) = param in
  match_type_with_value (env, module_name) ty arg

and cast_arguments (bindings: type_bindings) (params: value_parameter list) (arguments: texpr list): texpr list =
  let f (ValueParameter (_, expected)) value =
    let expected' = replace_variables bindings expected in
    match expected' with
    | Integer _ ->
       (* Cast integer types *)
       TCast (value, expected')
    | _ ->
       value
  in
  List.map2 f params arguments

and make_substs (bindings: type_bindings) (typarams: typarams): type_bindings =
  let f (tp: type_parameter): (type_parameter * ty) option =
    if (typaram_universe tp) = RegionUniverse then
      Some (tp, RegionTy static_region)
    else
      match get_binding bindings tp with
      | Some ty ->
         Some (tp, ty)
      | None ->
         None
  in
  bindings_from_list (List.filter_map f (typarams_as_list typarams))

and handle_return_type_polymorphism (env: env) (module_name: module_name) (name: identifier) (params: value_parameter list) (rt: ty) (asserted_ty: ty option) (bindings: type_bindings): (type_bindings * ty) =
  if is_return_type_polymorphic params rt then
    match asserted_ty with
    | (Some asserted_ty') ->
       let bindings' = match_type (env, module_name) rt asserted_ty' in
       let bindings'' = merge_bindings bindings bindings' in
       (bindings'', replace_variables bindings'' rt)
    | None ->
       err ("Callable '"
            ^ (ident_string name)
            ^ "' is polymorphic in the return type but has no asserted type.")
  else
    (empty_bindings, replace_variables bindings rt)

(* Given a function's parameter list and return type, check if the return type
   of a function is polymorphic. *)
and is_return_type_polymorphic (params: value_parameter list) (rt: ty): bool =
  (* Find the set of type variables in the return type. *)
  let rt_type_vars: TypeVarSet.t = type_variables rt in
  (* Find the set of type variables in each of the parameters. *)
  let param_type_vars: TypeVarSet.t list = List.map (fun (ValueParameter (_, ty)) -> type_variables ty) params in
  (* Union the type variables of the parameters into one set of all type
     variables in the parameter list. *)
  let param_type_vars: TypeVarSet.t = List.fold_left TypeVarSet.union TypeVarSet.empty param_type_vars in
  (* Find the set of type variables that are in the return type set but not in
     the parameter set. *)
  let vars_not_params: TypeVarSet.t =
    let param_ty_vars: type_var list = TypeVarSet.elements param_type_vars
    in
    let var_name_in_typarams (n: identifier): bool =
      List.exists (fun (TypeVariable (n', _, _, _)) -> equal_identifier n n') param_ty_vars
    in
    TypeVarSet.of_list (List.filter (fun (TypeVariable (n, _, _, _)) -> not (var_name_in_typarams n)) (TypeVarSet.elements rt_type_vars))
  in
  (TypeVarSet.cardinal vars_not_params) > 0

(* Check that there are as many bindings as there are type parameters, and that
   every type parameter is satisfied. *)
and check_bindings (typarams: typarams) (bindings: type_bindings): unit =
  if (typarams_size typarams) = (binding_count bindings) then
    let check (tp: type_parameter): unit =
      let n = typaram_name tp
      and u = typaram_universe tp
      in
      (match get_binding bindings tp with
       | Some ty ->
          if universe_compatible u (type_universe ty) then
            ()
          else
            err ("Mismatched universes: expected "
                 ^ (show_universe u)
                 ^ " and got "
                 ^ (show_universe (type_universe ty)))
       | None ->
          err ("No binding for this parameter: " ^ (ident_string n)))
    in
    let _ = List.map check (typarams_as_list typarams) in
    ()
  else
    (* I think this should not be an error *)
    (*err ("Not the same number of bindings and parameters. Bindings: "
      ^ (show_bindings bindings)
      ^ ". Parameters: "
      ^ (String.concat ", " (List.map (fun (TypeParameter (n, u)) -> (ident_string n) ^ " : " ^ (universe_string u)) typarams)))*)
    ()

let is_boolean = function
  | Boolean -> true
  | _ -> false

let is_compatible_with_index_type = function
  | TIntConstant _ ->
     true
  | e ->
     (get_type e) = index_type

type stmt_ctx = StmtCtx of module_name * env * region_map * typarams * lexenv * ty

let update_lexenv (StmtCtx (mn, menv, rm, typarams, _, rt)) (lexenv: lexenv): stmt_ctx =
  StmtCtx (mn, menv, rm, typarams, lexenv, rt)

let update_rm (StmtCtx (mn, menv, _, typarams, lexenv, rt)) (rm: region_map): stmt_ctx =
  StmtCtx (mn, menv, rm, typarams, lexenv, rt)

let stmt_kind (stmt: astmt): string =
  match stmt with
  | ASkip _ -> "skip"
  | ALet _ -> "let"
  | ADestructure _ -> "let (destructure)"
  | AAssign _ -> "assign"
  | AIf _ -> "if"
  | AWhen _ -> "if (no else)"
  | ACase _ -> "case"
  | AWhile _ -> "while"
  | AFor _ -> "for"
  | ABorrow _ -> "borrow"
  | ABlock _ -> "block"
  | ADiscarding _ -> "discard"
  | AReturn _ -> "return"

let rec augment_stmt (ctx: stmt_ctx) (stmt: astmt): tstmt =
  with_frame ("Augment statement: " ^ (stmt_kind stmt))
    (fun _ ->
      let (StmtCtx (module_name, env, rm, typarams, lexenv, rt)) = ctx in
      match stmt with
      | ASkip span ->
         TSkip span
      | ALet (span, name, ty, value, body) ->
         pi ("Name", name);
         adorn_error_with_span span
           (fun _ ->
             let expected_ty = parse_typespec env rm typarams ty in
             pt ("Expected type", expected_ty);
             let value' = augment_expr module_name env rm typarams lexenv (Some expected_ty) value in
             let bindings = match_type_with_value (env, module_name) expected_ty value' in
             ps ("Bindings", show_bindings bindings);
             let ty = replace_variables bindings expected_ty in
             pt ("Type", ty);
             pt ("Value type", get_type value');
             let lexenv' = push_var lexenv name ty VarLocal in
             let body' = augment_stmt (update_lexenv ctx lexenv') body in
             TLet (span, name, ty, value', body'))
      | ADestructure (span, bindings, value, body) ->
         adorn_error_with_span span
           (fun _ ->
             let value' = augment_expr module_name env rm typarams lexenv None value in
             (* Check: the value must be a public record type *)
             let rec_ty = get_type value' in
             (match rec_ty with
              | (NamedType (name, _, u)) ->
                 let (source_module, vis, record_typarams, slots) = get_record_definition env name in
                 let orig_type = NamedType (
                                     make_qident (source_module, original_name name, original_name name),
                                     List.map (fun tp -> TyVar (typaram_to_tyvar tp)) (typarams_as_list record_typarams),
                                     u
                                   )
                 in
                 let typebindings = match_type (env, module_name) orig_type rec_ty in
                 if (vis = TypeVisPublic) || (module_name = source_module) then
                   (* Find the set of slot names and the set of binding names, and compare them *)
                   let binding_names = List.map (fun (QBinding { name; _}) -> name) bindings
                   and slot_names = List.map (fun (TypedSlot (n, _)) -> n) slots in
                   if ident_set_eq binding_names slot_names then
                     let bindings': (identifier * qtypespec * ty * identifier) list =
                       group_bindings_slots bindings slots
                     in
                     let bindings'': (identifier * ty * ty * identifier) list
                       = List.map (fun (n, ty, actual, rename) -> (n, parse_typespec env rm typarams ty, replace_variables typebindings actual, rename)) bindings'
                     in
                     let newvars: (identifier * ty * var_source) list =
                       List.map (fun (_, ty, actual, rename) ->
                           let _ = match_type (env, module_name) ty actual in
                           (rename, ty, VarLocal))
                         bindings''
                     in
                     let lexenv' = push_vars lexenv newvars in
                     let body' = augment_stmt (update_lexenv ctx lexenv') body in
                     TDestructure (
                         span,
                         List.map (fun (name, _, ty, rename) -> TypedBinding { name; ty; rename; }) bindings'',
                         value',
                         body'
                       )
                   else
                     err "Destructuring a record: not the same set of bindings and slots"
                 else
                   err "Not a public record"
              | _ ->
                 err "Not a record type"))
      | AAssign (span, LValue (var, elems), value) ->
         adorn_error_with_span span
           (fun _ ->
             (match get_var lexenv var with
              | Some (var_ty, _) ->
                 let elems = augment_lvalue_path env module_name rm typarams lexenv var_ty elems in
                 let value = augment_expr module_name env rm typarams lexenv None value in
                 let path = TPath {
                                head = value;
                                elems = elems;
                                ty = get_path_ty_from_elems elems
                              }
                 in
                 let universe = type_universe (get_type path) in
                 if universe = FreeUniverse then
                   TAssign (span, TypedLValue (var, elems), value)
                 else
                   err "Paths must end in the free universe"
              | None ->
                 err "No var with this name."))
      | AIf (span, c, t, f) ->
         adorn_error_with_span span
           (fun _ ->
             let c' = augment_expr module_name env rm typarams lexenv None c in
             if is_boolean (get_type c') then
               TIf (span, c', augment_stmt ctx t, augment_stmt ctx f)
             else
               err "The type of the condition in an if statement must be a boolean.")
      | AWhen (span, c, t) ->
         adorn_error_with_span span
           (fun _ ->
             let c = augment_expr module_name env rm typarams lexenv None c in
             if is_boolean (get_type c) then
               TIf (span, c, augment_stmt ctx t, TSkip span)
             else
               err "The type of the condition in an if statement must be a boolean.")
      | ACase (span, expr, whens) ->
         (* Type checking a case statement:

            1. Ensure the value is of a union type.
            2. Ensure the union type is public or it is defined in this module.
            3. Ensure the set of case names in the case statement equals the set of cases in the union definition.
            4. Iterate over the cases, and ensure the bindings are correct.
          *)
         adorn_error_with_span span
           (fun _ ->
             let expr' = augment_expr module_name env rm typarams lexenv None expr in
             let ty = get_type expr' in
             pt ("Case type", ty);
             let (union_ty, cases) = get_union_type_definition module_name env (get_type expr') in
             let typebindings = match_type (env, module_name) union_ty ty in
             let case_names = List.map (fun (TypedCase (n, _)) -> n) (List.map union_case_to_typed_case cases) in
             let when_names = List.map (fun (AbstractWhen (n, _, _)) -> n) whens in
             if ident_set_eq case_names when_names then
               (* Group the cases and whens *)
               let whens' = group_cases_whens cases whens in
               let whens'' = List.map (fun (c, w) -> augment_when ctx typebindings w c) whens' in
               TCase (span, expr', whens'')
             else
               err "Non-exhaustive case statement.")
      | AWhile (span, c, body) ->
         adorn_error_with_span span
           (fun _ ->
             let c' = augment_expr module_name env rm typarams lexenv None c in
             if is_boolean (get_type c') then
               TWhile (span, c', augment_stmt ctx body)
             else
               err "The type of the condition in a while loop must be a boolean")
      | AFor { span; name; initial; final; body; } ->
         adorn_error_with_span span
           (fun _ ->
             let i' = augment_expr module_name env rm typarams lexenv None initial
             and f' = augment_expr module_name env rm typarams lexenv None final in
             if is_compatible_with_index_type i' then
               if is_compatible_with_index_type f' then
                 let lexenv' = push_var lexenv name index_type VarLocal in
                 let b' = augment_stmt (update_lexenv ctx lexenv') body in
                 TFor (span, name, i', f', b')
               else
                 err "The type of the final value in a for loop must be an integer type."
             else
               err "The type of the initial value in a for loop must be an integer type.")
      | ABorrow { span; original; rename; region; body; mode; } ->
         adorn_error_with_span span
           (fun _ ->
             (match get_var lexenv original with
              | (Some (orig_ty, _)) ->
                 let u = type_universe orig_ty in
                 if ((u = LinearUniverse) || (u = TypeUniverse)) then
                   let region_obj = fresh_region () in
                   let refty =
                     (match mode with
                      | ReadBorrow ->
                         ReadRef (orig_ty, RegionTy region_obj)
                      | WriteBorrow ->
                         WriteRef (orig_ty, RegionTy region_obj))
                   in
                   let lexenv' = push_var lexenv rename refty VarLocal in
                   let rm' = add_region rm region region_obj in
                   let ctx' = update_lexenv ctx lexenv' in
                   let ctx''= update_rm ctx' rm' in
                   TBorrow {
                       span=span;
                       original=original;
                       rename=rename;
                       region=region;
                       orig_type=orig_ty;
                       ref_type=refty;
                       body=augment_stmt ctx'' body;
                       mode=mode
                     }
                 else
                   err "Cannot borrow a non-linear type."
              | None ->
                 err "No variable with this name."))
      | ABlock (span, f, r) ->
         let a = augment_stmt ctx f in
         let b = augment_stmt ctx r in
         TBlock (span, a, b)
      | ADiscarding (span, e) ->
         adorn_error_with_span span
           (fun _ ->
             let e' = augment_expr module_name env rm typarams lexenv None e in
             ps ("Expression", show_texpr e');
             let u = type_universe (get_type e') in
             if ((u = LinearUniverse) || (u = TypeUniverse)) then
               err "Discarding a linear value"
             else
               TDiscarding (span, e'))
      | AReturn (span, e) ->
         adorn_error_with_span span
           (fun _ ->
             let e' = augment_expr module_name env rm typarams lexenv (Some rt) e in
             pt ("Type", get_type e');
             let _ = match_type_with_value (env, module_name) rt e' in
             TReturn (span, e')))

and augment_lvalue_path (env: env) (module_name: module_name) (rm: region_map) (typarams: typarams) (lexenv: lexenv) (head_ty: ty) (elems: path_elem list): typed_path_elem list =
  match elems with
  | [elem] ->
     [augment_lvalue_path_elem env module_name rm typarams lexenv head_ty elem]
  | elem::rest ->
     let elem' = augment_lvalue_path_elem env module_name rm typarams lexenv head_ty elem in
     let rest' = augment_lvalue_path env module_name rm typarams lexenv (path_elem_type elem') rest in
     elem' :: rest'
  | [] ->
     err "Path is empty"

and augment_lvalue_path_elem (env: env) (module_name: module_name) (rm: region_map) (typarams: typarams) (lexenv: lexenv) (head_ty: ty) (elem: path_elem): typed_path_elem =
  match elem with
  | SlotAccessor slot_name ->
     (match head_ty with
      | NamedType (name, args, _) ->
         augment_slot_accessor_elem env module_name slot_name name args
      | _ ->
         err "Not a record type")
  | PointerSlotAccessor slot_name ->
     (match head_ty with
      | Pointer pointed_to ->
         (* TODO: addresses should not be indexable *)
         augment_pointer_slot_accessor_elem env module_name slot_name pointed_to
      | WriteRef (ty, _) ->
         (match ty with
          | NamedType (name, args, _) ->
             augment_reference_slot_accessor_elem env module_name slot_name name args
          | _ ->
             err "Not a record type")
      | _ ->
         err "Not a record type")
  | ArrayIndex ie ->
     let ie' = augment_expr module_name env rm typarams lexenv None ie in
     let _ = ie' in
     (match head_ty with
      | WriteRef (ref_ty, _) ->
         (match ref_ty with
          | _ ->
             err ("Can't index this type: " ^ (type_string ref_ty)))
      | _ ->
         err "Array index operator doesn't work for this type.")


and get_union_type_definition (importing_module: module_name) (env: env) (ty: ty): (ty * decl list) =
  let name: qident = (match ty with
                      | NamedType (n, _, _) ->
                         n
                      | _ ->
                         err "Not a named type") in
  match get_decl_by_name env (qident_to_sident name) with
  | Some (Union { id; vis; name; mod_id; typarams; universe; _ }) ->
     let module_name = module_name_from_id env mod_id in
     if (vis = TypeVisPublic) || (importing_module = module_name) then
       let n = make_qident (module_name, name, name)
       and args = List.map (fun tp -> TyVar (typaram_to_tyvar tp)) (typarams_as_list typarams)
       in
       let ty = NamedType (n, args, universe)
       and cases = get_union_cases env id in
       (ty, cases)
     else
       err "Union must be public or from the same module to be used in a case statement."
  | _ ->
     err "Not a union type"

and group_cases_whens (cases: decl list) (whens: abstract_when list): (typed_case * abstract_when) list =
  List.map (fun (TypedCase (n, s)) -> (TypedCase (n, s), List.find (fun (AbstractWhen (n', _, _)) -> n = n') whens))
    (List.map union_case_to_typed_case cases)

and group_bindings_slots (bindings: qbinding list) (slots: typed_slot list): (identifier * qtypespec * ty * identifier) list =
  let f (binding: qbinding): (identifier * qtypespec * ty * identifier) =
    let QBinding { name; ty; rename; } = binding in
    let (TypedSlot (_, ty')) = List.find (fun (TypedSlot (n', _)) -> equal_identifier name n') slots in
    (name, ty, ty', rename)
  in
  List.map f bindings

and augment_when (ctx: stmt_ctx) (typebindings: type_bindings) (w: abstract_when) (c: typed_case): typed_when =
  with_frame "Augment when"
    (fun _ ->
      let (StmtCtx (_, menv, rm, typarams, lexenv, _)) = ctx in
      let (AbstractWhen (name, bindings, body)) = w
      and (TypedCase (_, slots)) = c in
      pi ("Case name", name);
      (* Check the set of binding names is the same as the set of slots *)
      let binding_names = List.map (fun (QBinding { name; _ }) -> name) bindings
      and slot_names = List.map (fun (TypedSlot (n, _)) -> n) slots in
      if ident_set_eq binding_names slot_names then
        (* Check the type of each binding matches the type of the slot *)
        let bindings' = group_bindings_slots bindings slots in
        let bindings'' = List.map (fun (n, ty, actual, rename) -> (n, parse_typespec menv rm typarams ty, replace_variables typebindings actual, rename)) bindings' in
        let newvars = List.map (fun (_, ty, actual, rename) ->
                          if equal_ty ty actual then
                            let _ = pi ("Binding name", rename)
                            in
                            pt ("Binding type",  ty);
                            (rename, ty, VarLocal)
                          else
                            err ("Slot type mismatch: expected \n\n" ^ (type_string ty) ^ "\n\nbut got:\n\n" ^ (type_string actual)))
                        bindings'' in
        let lexenv' = push_vars lexenv newvars in
        let body' = augment_stmt (update_lexenv ctx lexenv') body in
        TypedWhen (name, List.map (fun (name, _, ty, rename) -> TypedBinding { name; ty; rename}) bindings'', body')
      else
        err "The set of slots in the case statement doesn't match the set of slots in the union definition.")

let rec validate_constant_expression (expr: texpr): unit =
  if is_constant expr then
    ()
  else
    err ("The value of this constant is not a valid constant expression.")

and is_constant = function
  | TNilConstant ->
     true
  | TBoolConstant _ ->
     true
  | TIntConstant _ ->
     true
  | TFloatConstant _ ->
     true
  | TStringConstant _ ->
     true
  | TConstVar _ ->
     true
  | TParamVar _ ->
     false
  | TLocalVar _ ->
     false
  | TFunVar _ ->
     true
  | TArithmetic (_, lhs, rhs) ->
     (is_constant lhs) && (is_constant rhs)
  | TFuncall _ ->
     false
  | TMethodCall _ ->
     false
  | TVarMethodCall _ ->
     false
  | TCast _ ->
     true
  | TComparison (_, lhs, rhs) ->
     (is_constant lhs) && (is_constant rhs)
  | TConjunction (lhs, rhs) ->
     (is_constant lhs) && (is_constant rhs)
  | TDisjunction (lhs, rhs) ->
     (is_constant lhs) && (is_constant rhs)
  | TNegation e ->
     is_constant e
  | TIfExpression (c, t, f) ->
     (is_constant c) && (is_constant t) && (is_constant f)
  | TRecordConstructor (_, values) ->
     List.for_all (fun (_, v) -> is_constant v) values
  | TUnionConstructor (_, _, values) ->
     List.for_all (fun (_, v) -> is_constant v) values
  | TPath { head; elems; _ } ->
     (is_constant head) && (List.for_all is_path_elem_constant elems)
  | TEmbed _ ->
     true
  | TDeref _ ->
     false
  | TSizeOf _ ->
     true
  | TBorrowExpr _ ->
     false

and is_path_elem_constant = function
  | TSlotAccessor _ ->
     true
  | TPointerSlotAccessor _ ->
     true
  | TArrayIndex (e, _) ->
     is_constant e

let rec augment_decl (module_name: module_name) (kind: module_kind) (env: env) (decl: linked_definition): typed_decl =
  with_frame "Augment declaration"
    (fun _ ->
      match decl with
      | LConstant (decl_id, vis, name, ty, expr, doc) ->
         ps ("Kind", "Constant");
         let expr' = augment_expr module_name env empty_region_map empty_typarams empty_lexenv (Some ty) expr in
         let _ = match_type_with_value (env, module_name) ty expr' in
         let _ = validate_constant_expression expr' in
         TConstant (decl_id, vis, name, ty, expr', doc)
      | LRecord (decl_id, vis, name, typarams, universe, slots, doc) ->
         ps ("Kind", "Record");
         TRecord (decl_id, vis, name, typarams, universe, slots, doc)
      | LUnion (decl_id, vis, name, typarams, universe, cases, doc) ->
         ps ("Kind", "Union");
         TUnion (decl_id, vis, name, typarams, universe, cases, doc)
      | LFunction (decl_id, vis, name, typarams, params, rt, body, doc, pragmas) ->
         ps ("Kind", "Function");
         pi ("Name", name);
         let rm = region_map_from_typarams typarams in
         (match pragmas with
          | [ForeignImportPragma s] ->
             if typarams_size typarams = 0 then
               if kind = UnsafeModule then
                 TForeignFunction (decl_id, vis, name, params, rt, s, doc)
               else
                 err "Can't declare a foreign function in a safe module."
             else
               err "Foreign functions can't have type parameters."
          | [] ->
             let ctx = StmtCtx (module_name, env, rm, typarams, (lexenv_from_params params), rt) in
             let body' = augment_stmt ctx body in
             TFunction (decl_id, vis, name, typarams, params, rt, body', doc)
          | _ ->
             err "Invalid pragmas")
      | LTypeclass (decl_id, vis, name, typaram, methods, doc) ->
         ps ("Kind", "Typeclass");
         let rm = region_map_from_typarams (typarams_from_list [typaram]) in
         TTypeClass (decl_id, vis, name, typaram, List.map (augment_method_decl env rm typaram) methods, doc)
      | LInstance (decl_id, vis, name, typarams, arg, methods, doc) ->
         ps ("Kind", "Instance");
         (* TODO: the universe of the type parameter matches the universe of the type argument *)
         (* TODO: Check the methods in the instance match the methods in the class *)
         let rm = region_map_from_typarams typarams in
         TInstance (decl_id, vis, name, typarams, arg, List.map (augment_method_def module_name env rm typarams) methods, doc))

and lexenv_from_params (params: value_parameter list): lexenv =
  match params with
  | (ValueParameter (n, t))::rest ->
     push_var (lexenv_from_params rest) n t VarParam
  | [] ->
     empty_lexenv

and augment_method_decl _ _ _ (LMethodDecl (decl_id, name, params, rt, _)) =
  TypedMethodDecl (decl_id, name, params, rt)

and augment_method_def module_name menv rm typarams (LMethodDef (ins_meth_id, name, params, rt, _, body)) =
  let ctx = StmtCtx (module_name, menv, rm, typarams, (lexenv_from_params params), rt) in
  let body' = augment_stmt ctx body in
  TypedMethodDef (ins_meth_id, name, params, rt, body')

let augment_module menv (LinkedModule { name; decls; kind; _ }) =
  with_frame "Typing pass"
    (fun _ ->
      let decls' = List.map (augment_decl name kind menv) decls in
      TypedModule (name, decls'))<|MERGE_RESOLUTION|>--- conflicted
+++ resolved
@@ -212,37 +212,6 @@
            | SingleFloat -> true
            | DoubleFloat -> true
            | _ -> false
-<<<<<<< HEAD
-
-         and augment_numeric_conversion (expr: texpr) (ty: ty): texpr =
-           let source_type_name = type_conversion_name (get_type expr)
-           and target_type_name = type_conversion_name ty in
-           let conversion_function_call = "convert_" ^ source_type_name ^ "_to_" ^ target_type_name ^ "($1)" in
-           TEmbed (ty, conversion_function_call, [expr])
-
-         and type_conversion_name (ty: ty): string =
-           (match ty with
-            | Integer (signedness, width) ->
-               let s = (match signedness with
-                        | Unsigned -> "nat"
-                        | Signed -> "int")
-               and w = (match width with
-                        | Width8 -> "8"
-                        | Width16 -> "16"
-                        | Width32 -> "32"
-                        | Width64 -> "64"
-                        | WidthByteSize -> "bytesize"
-                        | WidthIndex -> "index")
-               in
-               s ^ w
-            | SingleFloat ->
-               "float"
-            | DoubleFloat ->
-               "double"
-            | _ ->
-               err "Invalid type for numeric conversion.")
-=======
->>>>>>> 6c781503
          in
          let target_type = parse_typespec env rm typarams ty in
          (* By passing target_type as the asserted type we're doing point 3. *)
