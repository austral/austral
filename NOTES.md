# Implementation Notes

## General Principles

- Separate intermediate representations from passes. Define an SML module
  (`.sig` and `.sml` file) for the representation, another for the pass.

## Intermediate Representations

Code travels down the following intermediate representations:

- Syntax (module `Syntax`): this is the output straight from the parser, the basic abstract
  syntax tree.
- Ordered declarations AST.
- Resolved declarations AST.
- Typed declarations AST.

## Linear API

Rough notes.

Pointers:

```
allocate: t -> pointer(t)
load: pointer(t) -> t // dereferencing deallocates
swap: pointer(t) -> t -> (pointer(t), t)
```

Arrays:

```
allocate_array: t -> size -> array(t)
replace: array(t) -> index -> t -> (array(t), t)
```

# Language Notes

## Syntax

EBNF quick guide:

Definition is `=`, terminates with `;`. Concatenation is `,`. Alternation is
`|`. Optional is `[...]`. Repetition (zero or more) is `{...}`.

For brevity, we use `<...>` to mean comma-separated repetition, e.g. the empty
string, `A`, `A,B`, `A,B,C`, without a trailing comma.

Non-terminals are in `PascalCase`. Terminals are `lower case`. Whitespace is
implied.

```
(* Declarations *)
Module = [docstring], "module", module name, {Import}, {Declaration};
Import = "from", module name, "import", identifier, ["as" identifier];
Declaration = RecordDecl | UnionDecl | FunctionDef;

(* Type definitions *)
RecordDef = [docstring], [TypeVis], "record", identifier, [TypeParams], "{", <Slot>, "}";
UnionDef = [docstring], [TypeVis], "union", identifier, [TypeParams], "{", <Case>, "}";

TypeVis = "opaque" | "public";
TypeParams = "(", <identifier, [":", Universe"]>, "}", [":", "Universe"];
Universe = "Type1" | "Type*";

Slot = identifier, ":", TypeSpec, [docstring];
Case = identifier, [":", TypeSpec], [docstring];

TypeSpec = identifier | "(", <TypeSpec>, ")" | identifier, "(", <TypeSpec>, ")";

(* Functions *)
FunctionDef = [docstring], ["public"], "function", identifier, "(", <Param>, ")", Block;
Param = identifier, ":", TypeSpec, [docstring];
Block = "{", {Statement}, "}";

(* Statements *)
Statement = "abort"
          | "return", Expression;
<<<<<<< HEAD
Expression = Constant | ArithExpr | ComparisonExpr | BooleanExpr | Variable;
=======

(* Expressions *)
Expression = Constant | ArithExpr | ComparisonExpr | BooleanExpr | Variablex;
>>>>>>> 20da331d
PExpression = Constant | Variable | "(", Expression, ")";
Constant = "nil" | "true" | "false" | integer constant | float constant | string constant;
ArithExpr = Term, {"+", Term} | Term, {"-", Term};
Term = PExpression, "*", PExpression | PExpression, "/", PExpression | PExpression, "^", PExpression;
ComparisonExpr = PExpression, ("=", "<", "<=", ">", ">=", "<>"), PExpression;
BooleanExpr = "not" PExpression | PExpression, {"and", PExpression} | PExpression, {"or", PExpression};
Variable = "identifier;

(* Terminals *)

(* Identifiers of various kinds *)
module name = module identifier, { ".", module identifier };
module identifier = letter, { letter | digit }
identifier = letter, { letter | digit | symbol };

(* Documentation strings *)
docstring = "`", { any character - "`" | "\`" } ,"`";

(* Literals *)
digits = digit, { digit | "_" };
integer constant = ["+" | "-"], digits;
float constant = integer constant, ".", digits, ["e", integer constant];
string constant = '"', { any character - '"' | '\"' }, '"';

(* Auxiliary *)
letter = uppercase | lowercase;
uppercase = "A" | "B" | "C" | "D" | "E" | "F" | "G" | "H" | "I" | "J"
          | "K" | "L" | "M" | "N" | "O" | "P" | "Q" | "R" | "S" | "T"
          | "U" | "V" | "W" | "X" | "Y" | "Z"
lowercase = "a" | "b" | "c" | "d" | "e" | "f" | "g" | "h" | "i" | "j"
          | "k" | "l" | "m" | "n" | "o" | "p" | "q" | "r" | "s" | "t"
          | "u" | "v" | "w" | "x" | "y" | "z"
digit = "0" | "1" | "2" | "3" | "4" | "5" | "6" | "7" | "8" | "9";
symbol = "$" | "?" | "'"
```<|MERGE_RESOLUTION|>--- conflicted
+++ resolved
@@ -76,13 +76,9 @@
 (* Statements *)
 Statement = "abort"
           | "return", Expression;
-<<<<<<< HEAD
-Expression = Constant | ArithExpr | ComparisonExpr | BooleanExpr | Variable;
-=======
 
 (* Expressions *)
-Expression = Constant | ArithExpr | ComparisonExpr | BooleanExpr | Variablex;
->>>>>>> 20da331d
+Expression = Constant | ArithExpr | ComparisonExpr | BooleanExpr | Variable;
 PExpression = Constant | Variable | "(", Expression, ")";
 Constant = "nil" | "true" | "false" | integer constant | float constant | string constant;
 ArithExpr = Term, {"+", Term} | Term, {"-", Term};
